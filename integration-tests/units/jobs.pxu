--- conflicted
+++ resolved
@@ -34,7 +34,7 @@
 command:
     set -ex
     cp -rT $PLAINBOX_PROVIDER_DATA/simple-tar .
-    snapcraft stage
+    ${SNAPCRAFT} stage
     test -e stage/flat
     test -e stage/flatdir/flat2
     test -e stage/onedeep
@@ -101,11 +101,7 @@
     set -x
     cp -rT $PLAINBOX_PROVIDER_DATA/dependencies .
     sed -i '/after/d' snapcraft.yaml
-<<<<<<< HEAD
-    snapcraft snap
-=======
     ${SNAPCRAFT} snap
->>>>>>> b2a2c0ab
     test $? = 1 || exit 1
 
 id: snapcraft/normal/bzr-head
@@ -118,15 +114,9 @@
     bzr commit -m "1" --unchanged
     bzr commit -m "2" --unchanged
     snapcraft pull # test initial branch
-<<<<<<< HEAD
-    test "$(bzr log -r -1 parts/bzr/src | grep ^revno:)" = "revno: 2"
-    snapcraft pull # test pull doesn't fail
-    test "$(bzr log -r -1 parts/bzr/src | grep ^revno:)" = "revno: 2"
-=======
     test "$(bzr revno -r -1 parts/bzr/src)" = "2"
     snapcraft pull # test pull doesn't fail
     test "$(bzr revno -r -1 parts/bzr/src)" = "2"
->>>>>>> b2a2c0ab
 
 id: snapcraft/normal/bzr-tag
 plugin: shell
@@ -139,15 +129,9 @@
     bzr commit -m "2" --unchanged
     bzr tag -r 1 initial
     snapcraft pull # test initial branch
-<<<<<<< HEAD
-    test "$(bzr log -r -1 parts/bzr/src | grep ^revno:)" = "revno: 1"
-    snapcraft pull # test pull doesn't fail
-    test "$(bzr log -r -1 parts/bzr/src | grep ^revno:)" = "revno: 1"
-=======
     test "$(bzr revno -r -1 parts/bzr/src)" = "1"
     snapcraft pull # test pull doesn't fail
     test "$(bzr revno -r -1 parts/bzr/src)" = "1"
->>>>>>> b2a2c0ab
 
 id: snapcraft/normal/git-head
 plugin: shell
