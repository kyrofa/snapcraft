--- conflicted
+++ resolved
@@ -317,13 +317,8 @@
             package_snap_path = os.path.join(self.meta_dir, "snap.yaml")
             snap_yaml = self._compose_snap_yaml()
 
-<<<<<<< HEAD
-        with open(package_snap_path, "w") as f:
-            yaml_utils.dump(snap_yaml, stream=f)
-=======
             with open(package_snap_path, "w") as f:
-                yaml.dump(snap_yaml, stream=f, default_flow_style=False)
->>>>>>> 434658f6
+                yaml_utils.dump(snap_yaml, stream=f)
 
             return snap_yaml
         finally:
