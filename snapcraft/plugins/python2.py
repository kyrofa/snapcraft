# -*- Mode:Python; indent-tabs-mode:nil; tab-width:4 -*-
#
# Copyright (C) 2015 Canonical Ltd
#
# This program is free software: you can redistribute it and/or modify
# it under the terms of the GNU General Public License version 3 as
# published by the Free Software Foundation.
#
# This program is distributed in the hope that it will be useful,
# but WITHOUT ANY WARRANTY; without even the implied warranty of
# MERCHANTABILITY or FITNESS FOR A PARTICULAR PURPOSE.  See the
# GNU General Public License for more details.
#
# You should have received a copy of the GNU General Public License
# along with this program.  If not, see <http://www.gnu.org/licenses/>.

import os
import snapcraft


class Python2Plugin(snapcraft.BasePlugin):

    _PLUGIN_STAGE_PACKAGES = [
        'python-dev',
        'python-setuptools',
    ]

<<<<<<< HEAD
    def __init__(self, name, options):
        if options.requirements:
            self.requirements = options.requirements
            self._PLUGIN_STAGE_PACKAGES.extend(['python-pkg-resources', 'python-setuptools'])
        else:
            self.requirements = None
        super().__init__(name, options)
=======
    def snap_fileset(self):
        return [
            '-usr/share',
        ]
>>>>>>> 0fdf5768

    # note that we don't need to set PYTHONHOME here,
    # python discovers this automatically from it installed
    # location.  And PATH is automatically set by snapcraft.

    def env(self, root):
        return ["PYTHONPATH=%s" % os.path.join(
            root, 'usr', 'lib', 'python2.7', 'dist-packages')]

    def pull(self):
        # A nice idea here would be to be asking setup tools
        # to use the deb layout, but that doesn't work with
        # prefix sadly

        if self.requirements and not (self.run(
                ['ln', '-s', os.path.join(self.installdir, 'usr', 'lib', 'python2.7', 'dist-packages'), os.path.join(self.installdir, 'usr', 'lib', 'python2.7', 'site-packages')]) and self.run(
                ['python2', os.path.join(self.installdir, 'usr', 'bin', 'easy_install'), '--prefix', os.path.join(self.installdir, 'usr'), 'pip']) and self.run(
                ['python2', os.path.join(self.installdir, 'usr', 'bin', 'pip2'), 'install', '--target', os.path.join(self.installdir, 'usr', 'lib', 'python2.7', 'site-packages'), '--requirement', os.path.join(os.getcwd(), self.requirements)])):
            return False
        return True<|MERGE_RESOLUTION|>--- conflicted
+++ resolved
@@ -25,7 +25,6 @@
         'python-setuptools',
     ]
 
-<<<<<<< HEAD
     def __init__(self, name, options):
         if options.requirements:
             self.requirements = options.requirements
@@ -33,12 +32,11 @@
         else:
             self.requirements = None
         super().__init__(name, options)
-=======
+
     def snap_fileset(self):
         return [
             '-usr/share',
         ]
->>>>>>> 0fdf5768
 
     # note that we don't need to set PYTHONHOME here,
     # python discovers this automatically from it installed
