# -*- Mode:Python; indent-tabs-mode:nil; tab-width:4 -*-
#
# Copyright © 2015 Canonical Ltd
#
# This program is free software: you can redistribute it and/or modify
# it under the terms of the GNU General Public License version 3 as
# published by the Free Software Foundation.
#
# This program is distributed in the hope that it will be useful,
# but WITHOUT ANY WARRANTY; without even the implied warranty of
# MERCHANTABILITY or FITNESS FOR A PARTICULAR PURPOSE.  See the
# GNU General Public License for more details.
#
# You should have received a copy of the GNU General Public License
# along with this program.  If not, see <http://www.gnu.org/licenses/>.

import os
<<<<<<< HEAD
import shutil
import tempfile

=======
import sys
import tempfile
from lxml import etree
>>>>>>> bbe39815
import snapcraft


class CatkinPlugin (snapcraft.BasePlugin):

    _PLUGIN_STAGE_PACKAGES = [
        'gcc',
        'g++',
        'libstdc++-4.8-dev',
    ]

    _PLUGIN_STAGE_SOURCES = ('deb http://packages.ros.org/ros/ubuntu/ trusty main\n'
                             'deb http://archive.ubuntu.com/ubuntu/ trusty main universe\n'
                             'deb http://archive.ubuntu.com/ubuntu/ trusty-updates main universe\n'
                             'deb http://archive.ubuntu.com/ubuntu/ trusty-security main universe\n')

<<<<<<< HEAD
    def __init__(self, name, options):
        self.rosversion = options.rosversion or 'jade'
        self.packages = options.catkin_packages
        self.dependencies = []
        self._PLUGIN_STAGE_PACKAGES.extend(['ros-' + self.rosversion + '-ros-core', ])
=======
    def __init__ (self, name, options):
        self.rosversion = options.rosversion or 'indigo'
        self.packages = options.catkin_packages
        self.dependencies = ['ros-core']
>>>>>>> bbe39815
        super().__init__(name, options)

    def env(self, root):
        return [
            'PYTHONPATH={0}'.format(os.path.join(self.installdir, 'usr', 'lib', self.python_version, 'dist-packages')),
            'DESTDIR={0}'.format(self.installdir),
<<<<<<< HEAD
            # ROS needs it but doesn't set it :-/
            'CPPFLAGS="-std=c++11 $CPPFLAGS -I{0} -I{1}"'.format(
                os.path.join(root, 'usr', 'include', 'c++', '4.8'),
                os.path.join(root, 'usr', 'include',
                             snapcraft.common.get_arch_triplet(), 'c++', '4.8')),
            'LD_LIBRARY_PATH=$LD_LIBRARY_PATH:{}/opt/ros/indigo/lib'.format(root),
=======
            'CPPFLAGS="-std=c++11 $CPPFLAGS -I{0} -I{1}"'.format(os.path.join(root, 'usr', 'include', 'c++', '4.8'), os.path.join(root, 'usr', 'include', snapcraft.common.get_arch_triplet(), 'c++', '4.8')), # ROS needs it but doesn't set it :-/
>>>>>>> bbe39815
        ]

    @property
    def python_version(self):
        return self.run_output(['pyversions', '-i'])

    @property
    def rosdir(self):
        return os.path.join(self.installdir, 'opt', 'ros', self.rosversion)

    def pull(self):
        # Get the source code
        if not self.handle_source_options():
            return False

        # Look for a package definition and pull deps if there are any
        for pkg in self.packages:
            try:
                with open(os.path.join(self.builddir, 'src', pkg, 'package.xml'), 'r') as f:
                    tree = etree.parse(f)

                    for deptype in ['buildtool_depend', 'build_depend', 'run_depend']:
                        for dep in tree.xpath('/package/' + deptype):
                            self.dependencies.append(dep.text)
            except:
                pass

        # Make sure we get the ROS package for our dependencies
        for dep in self.dependencies:
            self._PLUGIN_STAGE_PACKAGES.append('ros-' + self.rosversion + '-' + dep.replace('_', '-'))

            if dep == 'roscpp':
                self._PLUGIN_STAGE_PACKAGES.append('g++')

        return True

    def rosrun(self, commandlist, cwd=None):
        with tempfile.NamedTemporaryFile(mode='w') as f:
            f.write('set -ex\n')
            f.write('_CATKIN_SETUP_DIR=' + os.path.join(self.installdir, 'opt', 'ros', self.rosversion) + '\n')
            f.write('source ' + os.path.join(self.installdir, 'opt', 'ros', self.rosversion, 'setup.bash') + '\n')
            f.write('exec {}\n'.format(' '.join(commandlist)))
            f.flush()

            return self.run(['/bin/bash', f.name], cwd=cwd)

    def build(self):
        # Fixup ROS Cmake files that have hardcoded paths in them
        if not self.run([
            'find', self.rosdir, '-name', '*.cmake',
            '-exec', 'sed', '-i', '-e', 's|\\(\W\\)/usr/lib/|\\1{0}/usr/lib/|g'.format(self.installdir), '{}', ';'
        ]):
            return False

        catkincmd = ['catkin_make']

        for pkg in self.packages:
            catkincmd.append('--pkg')
            catkincmd.append(pkg)

        # Define the location
        catkincmd.extend(['--directory', self.builddir])

        # Start the CMake Commands
        catkincmd.append('--cmake-args')

        # CMake directories
        catkincmd.append('-DCATKIN_DEVEL_PREFIX={}'.format(self.rosdir))
        catkincmd.append('-DCMAKE_INSTALL_PREFIX={}'.format(self.installdir))

        # Dep CMake files
        for dep in self.dependencies:
            catkincmd.append('-D{0}_DIR={1}'.format(dep, os.path.join(self.rosdir, 'share', dep, 'cmake')))

        # Compiler fun
        catkincmd.extend([
            '-DCMAKE_C_FLAGS="$CFLAGS"',
            '-DCMAKE_CXX_FLAGS="$CPPFLAGS"',
            '-DCMAKE_LD_FLAGS="$LDFLAGS"',
            '-DCMAKE_C_COMPILER={}'.format(os.path.join(self.installdir, 'usr', 'bin', 'gcc')),
            '-DCMAKE_CXX_COMPILER={}'.format(os.path.join(self.installdir, 'usr', 'bin', 'g++'))
        ])

        if not self.rosrun(catkincmd):
            return False

        if not self.rosrun(['catkin_make', 'install']):
            return False

        # the hacks
        if not self.run(['find', self.installdir, '-name', '*.cmake', '-delete']):
            return False
<<<<<<< HEAD

        if not self.run(
            ['rm', '-f', 'opt/ros/' +
             self.rosversion + '/.catkin', 'opt/ros/' +
             self.rosversion + '/.rosinstall', 'opt/ros/' + self.rosversion +
             '/setup.sh', 'opt/ros/' + self.rosversion +
             '/_setup_util.py'], cwd=self.installdir):
=======
        
        if not self.run(['rm', '-f', 'opt/ros/' + self.rosversion + '/.catkin', 'opt/ros/' + self.rosversion + '/.rosinstall', 'opt/ros/' + self.rosversion + '/setup.sh', 'opt/ros/' + self.rosversion + '/_setup_util.py', 'usr/bin/xml2-config'], cwd=self.installdir):
>>>>>>> bbe39815
            return False

        shutil.rmtree(os.path.join(self.installdir, 'home'))
        os.remove(os.path.join(self.installdir, 'usr/bin/xml2-config'))

        return True<|MERGE_RESOLUTION|>--- conflicted
+++ resolved
@@ -14,16 +14,11 @@
 # You should have received a copy of the GNU General Public License
 # along with this program.  If not, see <http://www.gnu.org/licenses/>.
 
+import lxml.etree
 import os
-<<<<<<< HEAD
 import shutil
 import tempfile
 
-=======
-import sys
-import tempfile
-from lxml import etree
->>>>>>> bbe39815
 import snapcraft
 
 
@@ -40,34 +35,22 @@
                              'deb http://archive.ubuntu.com/ubuntu/ trusty-updates main universe\n'
                              'deb http://archive.ubuntu.com/ubuntu/ trusty-security main universe\n')
 
-<<<<<<< HEAD
     def __init__(self, name, options):
-        self.rosversion = options.rosversion or 'jade'
-        self.packages = options.catkin_packages
-        self.dependencies = []
-        self._PLUGIN_STAGE_PACKAGES.extend(['ros-' + self.rosversion + '-ros-core', ])
-=======
-    def __init__ (self, name, options):
-        self.rosversion = options.rosversion or 'indigo'
+        self.rosversion = options.rosversion if options.rosversion else 'indigo'
         self.packages = options.catkin_packages
         self.dependencies = ['ros-core']
->>>>>>> bbe39815
         super().__init__(name, options)
 
     def env(self, root):
         return [
             'PYTHONPATH={0}'.format(os.path.join(self.installdir, 'usr', 'lib', self.python_version, 'dist-packages')),
             'DESTDIR={0}'.format(self.installdir),
-<<<<<<< HEAD
             # ROS needs it but doesn't set it :-/
             'CPPFLAGS="-std=c++11 $CPPFLAGS -I{0} -I{1}"'.format(
                 os.path.join(root, 'usr', 'include', 'c++', '4.8'),
                 os.path.join(root, 'usr', 'include',
                              snapcraft.common.get_arch_triplet(), 'c++', '4.8')),
             'LD_LIBRARY_PATH=$LD_LIBRARY_PATH:{}/opt/ros/indigo/lib'.format(root),
-=======
-            'CPPFLAGS="-std=c++11 $CPPFLAGS -I{0} -I{1}"'.format(os.path.join(root, 'usr', 'include', 'c++', '4.8'), os.path.join(root, 'usr', 'include', snapcraft.common.get_arch_triplet(), 'c++', '4.8')), # ROS needs it but doesn't set it :-/
->>>>>>> bbe39815
         ]
 
     @property
@@ -79,7 +62,6 @@
         return os.path.join(self.installdir, 'opt', 'ros', self.rosversion)
 
     def pull(self):
-        # Get the source code
         if not self.handle_source_options():
             return False
 
@@ -87,7 +69,7 @@
         for pkg in self.packages:
             try:
                 with open(os.path.join(self.builddir, 'src', pkg, 'package.xml'), 'r') as f:
-                    tree = etree.parse(f)
+                    tree = lxml.etree.parse(f)
 
                     for deptype in ['buildtool_depend', 'build_depend', 'run_depend']:
                         for dep in tree.xpath('/package/' + deptype):
@@ -100,7 +82,7 @@
             self._PLUGIN_STAGE_PACKAGES.append('ros-' + self.rosversion + '-' + dep.replace('_', '-'))
 
             if dep == 'roscpp':
-                self._PLUGIN_STAGE_PACKAGES.append('g++')
+                self._PLUGIN_STAGE_PACKAGES.extend(['g++', 'libstdc++-4.8-dev'])
 
         return True
 
@@ -160,7 +142,6 @@
         # the hacks
         if not self.run(['find', self.installdir, '-name', '*.cmake', '-delete']):
             return False
-<<<<<<< HEAD
 
         if not self.run(
             ['rm', '-f', 'opt/ros/' +
@@ -168,10 +149,6 @@
              self.rosversion + '/.rosinstall', 'opt/ros/' + self.rosversion +
              '/setup.sh', 'opt/ros/' + self.rosversion +
              '/_setup_util.py'], cwd=self.installdir):
-=======
-        
-        if not self.run(['rm', '-f', 'opt/ros/' + self.rosversion + '/.catkin', 'opt/ros/' + self.rosversion + '/.rosinstall', 'opt/ros/' + self.rosversion + '/setup.sh', 'opt/ros/' + self.rosversion + '/_setup_util.py', 'usr/bin/xml2-config'], cwd=self.installdir):
->>>>>>> bbe39815
             return False
 
         shutil.rmtree(os.path.join(self.installdir, 'home'))
