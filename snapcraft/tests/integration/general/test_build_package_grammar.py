--- conflicted
+++ resolved
@@ -14,14 +14,8 @@
 # You should have received a copy of the GNU General Public License
 # along with this program.  If not, see <http://www.gnu.org/licenses/>.
 
-from collections import OrderedDict
-import contextlib
 import subprocess
-<<<<<<< HEAD
-import yaml
-=======
 from textwrap import dedent
->>>>>>> 5155ce21
 
 import snapcraft
 
@@ -113,39 +107,22 @@
 
         self.assertTrue(self._hello_is_installed())
 
-<<<<<<< HEAD
-    @contextlib.contextmanager
-    def modified_yaml(self,
-                      project='build-package-grammar',
-                      snapcraft_yaml_file='snapcraft.yaml'):
-        self.copy_project_to_cwd(project)
-        with open(snapcraft_yaml_file) as f:
-            snapcraft_yaml = yaml.load(f)
-            yield snapcraft_yaml
-            with open(snapcraft_yaml_file, 'w') as f:
-                yaml.dump(snapcraft_yaml, f)
+    def test_on_to_other_arch(self):
+        """Test that 'on to' fetches nothing when building for another arch."""
+
+        self.construct_yaml(parts=dedent('''\
+            my-part:
+              plugin: nil
+              build-packages:
+              - on i386 to other-arch:
+                - hello
+            '''))
+        self.run_snapcraft(['pull'])
+        self.assertFalse(self._hello_is_installed())
 
     def test_to_other_arch(self):
         """Test that 'to' fetches nothing when building for another arch."""
 
-        with self.modified_yaml() as yaml:
-            yaml['parts']['my-part']['build-packages'] = [
-                OrderedDict({'to other-arch': ['hello']})
-            ]
-        self.run_snapcraft(['pull'])
-        self.assertFalse(self._hello_is_installed())
-
-    def test_on_to_other_arch(self):
-        """Test that 'on to' fetches nothing when building for another arch."""
-
-        with self.modified_yaml() as yaml:
-            yaml['parts']['my-part']['build-packages'] = [
-                OrderedDict({'on i386 to other-arch': ['hello']})
-            ]
-=======
-    def test_to_other_arch(self):
-        """Test that 'to' fetches nothing when building for another arch."""
-
         self.construct_yaml(parts=dedent('''\
             my-part:
               plugin: nil
@@ -153,53 +130,50 @@
               - to other-arch:
                 - hello
             '''))
->>>>>>> 5155ce21
         self.run_snapcraft(['pull'])
         self.assertFalse(self._hello_is_installed())
 
     def test_to_other_arch_else(self):
         """Test that 'to' moves to the 'else' branch if on other arch."""
 
-<<<<<<< HEAD
-        with self.modified_yaml() as yaml:
-            yaml['parts']['my-part']['build-packages'] = [
-                OrderedDict({'to other-arch': ['foo']}),
-                OrderedDict({'else': ['hello']})
-            ]
+        self.construct_yaml(parts=dedent('''\
+            my-part:
+              plugin: nil
+              build-packages:
+              - to other-arch:
+                - foo
+              - else:
+                - hello
+            '''))
         self.run_snapcraft(['pull'])
         self.assertTrue(self._hello_is_installed())
 
     def test_on_to_other_arch_else(self):
         """Test that 'on to' moves to the 'else' branch if on other arch."""
 
-        with self.modified_yaml() as yaml:
-            yaml['parts']['my-part']['build-packages'] = [
-                OrderedDict({'on i386 to other-arch': ['foo']}),
-                OrderedDict({'else': ['hello']})
-            ]
-=======
-        self.construct_yaml(parts=dedent('''\
-            my-part:
-              plugin: nil
-              build-packages:
-              - to other-arch:
+        self.construct_yaml(parts=dedent('''\
+            my-part:
+              plugin: nil
+              build-packages:
+              - on i386 to other-arch:
                 - foo
               - else:
                 - hello
             '''))
->>>>>>> 5155ce21
         self.run_snapcraft(['pull'])
         self.assertTrue(self._hello_is_installed())
 
     def test_to_other_arch_else_fail(self):
         """Test that 'on' fails with an error if it hits an 'else fail'."""
 
-<<<<<<< HEAD
-        with self.modified_yaml() as yaml:
-            yaml['parts']['my-part']['build-packages'] = [
-                OrderedDict({'to other-arch': ['foo']}),
-                'else fail'
-            ]
+        self.construct_yaml(parts=dedent('''\
+            my-part:
+              plugin: nil
+              build-packages:
+              - to other-arch:
+                - foo
+              - else fail
+            '''))
         self.assertThat(self.assertRaises(
             subprocess.CalledProcessError, self.run_snapcraft,
             ['pull']).output, Contains(
@@ -208,21 +182,14 @@
     def test_on_to_other_arch_else_fail(self):
         """Test that 'on to' fails with an error if it hits an 'else fail'."""
 
-        with self.modified_yaml() as yaml:
-            yaml['parts']['my-part']['build-packages'] = [
-                OrderedDict({'on i386 to other-arch': ['foo']}),
-                'else fail'
-            ]
-=======
-        self.construct_yaml(parts=dedent('''\
-            my-part:
-              plugin: nil
-              build-packages:
-              - to other-arch:
+        self.construct_yaml(parts=dedent('''\
+            my-part:
+              plugin: nil
+              build-packages:
+              - on i386 to other-arch:
                 - foo
               - else fail
             '''))
->>>>>>> 5155ce21
         self.assertThat(self.assertRaises(
             subprocess.CalledProcessError, self.run_snapcraft,
             ['pull']).output, Contains(
@@ -231,30 +198,23 @@
     def test_global_build_package_to_other_arch_else(self):
         """Test that grammar works in global build packages as well."""
 
-<<<<<<< HEAD
-        with self.modified_yaml('build-package-grammar-global') as yaml:
-            yaml['build-packages'] = [
-                OrderedDict({'to other-arch': ['foo']}),
-                OrderedDict({'else': ['hello']}),
-            ]
-        self.run_snapcraft(['pull'])
-        self.assertTrue(self._hello_is_installed())
-
-    def test_global_build_package_on_to_other_arch_else(self):
-        """Test that grammar works in global build packages as well."""
-
-        with self.modified_yaml('build-package-grammar-global') as yaml:
-            yaml['build-packages'] = [
-                OrderedDict({'on i386 to other-arch': ['foo']}),
-                OrderedDict({'else': ['hello']}),
-            ]
-=======
         self.construct_yaml(build_packages=dedent('''\
             - to other-arch:
               - foo
             - else:
               - hello
             '''))
->>>>>>> 5155ce21
+        self.run_snapcraft(['pull'])
+        self.assertTrue(self._hello_is_installed())
+
+    def test_global_build_package_on_to_other_arch_else(self):
+        """Test that grammar works in global build packages as well."""
+
+        self.construct_yaml(build_packages=dedent('''\
+            - on i386 to other-arch:
+              - foo
+            - else:
+              - hello
+            '''))
         self.run_snapcraft(['pull'])
         self.assertTrue(self._hello_is_installed())