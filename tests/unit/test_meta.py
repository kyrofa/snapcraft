# -*- Mode:Python; indent-tabs-mode:nil; tab-width:4 -*-
#
# Copyright (C) 2015-2018 Canonical Ltd
#
# This program is free software: you can redistribute it and/or modify
# it under the terms of the GNU General Public License version 3 as
# published by the Free Software Foundation.
#
# This program is distributed in the hope that it will be useful,
# but WITHOUT ANY WARRANTY; without even the implied warranty of
# MERCHANTABILITY or FITNESS FOR A PARTICULAR PURPOSE.  See the
# GNU General Public License for more details.
#
# You should have received a copy of the GNU General Public License
# along with this program.  If not, see <http://www.gnu.org/licenses/>.

import configparser
import contextlib
import logging
import os
from unittest.mock import patch

import fixtures
import testscenarios
import testtools
from testtools.matchers import (
    Contains,
    DirExists,
    Equals,
    FileContains,
    FileExists,
    HasLength,
    Not,
)

from snapcraft.internal.meta import _errors as meta_errors, _snap_packaging
from snapcraft import extractors, yaml_utils
from snapcraft.project import Project
from snapcraft.internal import errors
from snapcraft.internal import project_loader
from tests import unit, fixture_setup


class CreateBaseTestCase(unit.TestCase):
    def setUp(self):
        super().setUp()

        self.config_data = {
            "architectures": [{"build-on": "all", "run-on": "amd64"}],
            "name": "my-package",
            "version": "1.0",
            "description": "my description",
            "summary": "my summary",
            "confinement": "devmode",
            "environment": {"GLOBAL": "y"},
            "parts": {"test-part": {"plugin": "nil"}},
        }

        self.snapcraft_yaml_file_path = os.path.join("snap", "snapcraft.yaml")
        # Ensure the ensure snapcraft.yaml method has something to copy.
        _create_file(self.snapcraft_yaml_file_path)

    def generate_meta_yaml(self, *, build=False):
        os.makedirs("snap", exist_ok=True)
        with open(self.snapcraft_yaml_file_path, "w") as f:
            f.write(yaml_utils.dump(self.config_data))

        self.project = Project(snapcraft_yaml_file_path=self.snapcraft_yaml_file_path)

        self.meta_dir = os.path.join(self.project.prime_dir, "meta")
        self.hooks_dir = os.path.join(self.meta_dir, "hooks")
        self.snap_yaml = os.path.join(self.meta_dir, "snap.yaml")

        self.config = project_loader.load_config(project=self.project)
        if build:
            for part in self.config.parts.all_parts:
                part.pull()
                part.build()
                part.stage()
                part.prime()

        _snap_packaging.create_snap_packaging(self.config)

        self.assertTrue(os.path.exists(self.snap_yaml), "snap.yaml was not created")

        with open(self.snap_yaml) as f:
            return yaml_utils.load(f)


class CreateTestCase(CreateBaseTestCase):
    def test_create_meta(self):
        y = self.generate_meta_yaml()

        expected = {
            "architectures": ["amd64"],
            "confinement": "devmode",
            "grade": "stable",
            "description": "my description",
            "environment": {"GLOBAL": "y"},
            "summary": "my summary",
            "name": "my-package",
            "version": "1.0",
        }

        self.assertThat(y, Equals(expected))

    def test_create_meta_default_architecture(self):
        del self.config_data["architectures"]

        y = self.generate_meta_yaml()

        expected = {
            "architectures": [self.project.deb_arch],
            "confinement": "devmode",
            "grade": "stable",
            "description": "my description",
            "environment": {"GLOBAL": "y"},
            "summary": "my summary",
            "name": "my-package",
            "version": "1.0",
        }

        self.assertThat(y, Equals(expected))

    def test_create_meta_with_epoch(self):
        self.config_data["epoch"] = "1*"

        y = self.generate_meta_yaml()
        self.assertTrue(
            "epoch" in y, 'Expected "epoch" property to be copied into snap.yaml'
        )
        self.assertThat(y["epoch"], Equals("1*"))

    def test_create_meta_with_assumes(self):
        self.config_data["assumes"] = ["feature1", "feature2"]

        y = self.generate_meta_yaml()
        self.assertTrue(
            "assumes" in y, 'Expected "assumes" property to be copied into snap.yaml'
        )
        self.assertThat(y["assumes"], Equals(["feature1", "feature2"]))

    def test_create_gadget_meta_with_gadget_yaml(self):
        gadget_yaml = "stub entry: stub value"
        _create_file("gadget.yaml", content=gadget_yaml)

        self.config_data["type"] = "gadget"

        self.generate_meta_yaml()

        expected_gadget = os.path.join(self.meta_dir, "gadget.yaml")
        self.assertTrue(os.path.exists(expected_gadget))

        self.assertThat(expected_gadget, FileContains(gadget_yaml))

    def test_create_gadget_meta_with_missing_gadget_yaml_raises_error(self):
        self.config_data["type"] = "gadget"

        self.assertRaises(errors.MissingGadgetError, self.generate_meta_yaml)

    def test_create_meta_with_declared_icon(self):
        _create_file(os.path.join(os.curdir, "my-icon.png"))
        self.config_data["icon"] = "my-icon.png"

        y = self.generate_meta_yaml()

        self.assertThat(os.path.join(self.meta_dir, "gui", "icon.png"), FileExists())

        self.assertFalse("icon" in y, "icon found in snap.yaml {}".format(y))

    def test_create_meta_with_declared_icon_with_dots(self):
        _create_file("com.my.icon.png")
        self.config_data["icon"] = "com.my.icon.png"

        y = self.generate_meta_yaml()

        self.assertThat(os.path.join(self.meta_dir, "gui", "icon.png"), FileExists())

        self.assertFalse("icon" in y, "icon found in snap.yaml {}".format(y))

    def test_create_meta_with_declared_icon_in_parent_dir(self):
        _create_file("my-icon.png")
        builddir = os.path.join(os.curdir, "subdir")
        os.mkdir(builddir)
        os.chdir(builddir)
        self.config_data["icon"] = "../my-icon.png"

        y = self.generate_meta_yaml()

        self.assertThat(os.path.join(self.meta_dir, "gui", "icon.png"), FileExists())

        self.assertFalse("icon" in y, "icon found in snap.yaml {}".format(y))

    def test_create_meta_with_declared_icon_and_setup(self):
        fake_logger = fixtures.FakeLogger(level=logging.INFO)
        self.useFixture(fake_logger)

        gui_path = os.path.join("setup", "gui")
        os.makedirs(gui_path)
        setup_icon_content = "setup icon"
        _create_file(os.path.join(gui_path, "icon.png"), content=setup_icon_content)

        declared_icon_content = "declared icon"
        _create_file("my-icon.png", content=declared_icon_content)
        self.config_data["icon"] = "my-icon.png"

        y = self.generate_meta_yaml()

        expected_icon = os.path.join(self.meta_dir, "gui", "icon.png")
        self.assertTrue(
            os.path.exists(expected_icon), "icon.png was not setup correctly"
        )
        self.assertThat(expected_icon, FileContains(declared_icon_content))

        self.assertFalse("icon" in y, "icon found in snap.yaml {}".format(y))

        # Check for the correct deprecation message.
        self.assertIn(
            "Assets in 'setup/gui' should now be placed in 'snap/gui'.",
            fake_logger.output,
        )
        self.assertIn(
            "See http://snapcraft.io/docs/deprecation-notices/dn3", fake_logger.output
        )

    def test_create_meta_with_declared_icon_and_setup_ran_twice_ok(self):
        gui_path = os.path.join("setup", "gui")
        os.makedirs(gui_path)
        icon_content = "setup icon"
        _create_file(os.path.join(gui_path, "icon.png"), content=icon_content)

        _create_file("my-icon.png")
        self.config_data["icon"] = "my-icon.png"

        self.generate_meta_yaml()

        # Running again should be good
        _snap_packaging.create_snap_packaging(self.config)

    def test_create_meta_with_icon_in_setup(self):
        gui_path = os.path.join("setup", "gui")
        os.makedirs(gui_path)
        icon_content = "setup icon"
        _create_file(os.path.join(gui_path, "icon.png"), content=icon_content)

        y = self.generate_meta_yaml()

        expected_icon = os.path.join(self.meta_dir, "gui", "icon.png")
        self.assertThat(expected_icon, FileContains(icon_content))

        self.assertFalse("icon" in y, "icon found in snap.yaml {}".format(y))

    def test_create_meta_with_sockets(self):
        os.mkdir(self.prime_dir)
        _create_file(os.path.join(self.prime_dir, "app.sh"))
        sockets = {
            "sock1": {"listen-stream": 8080},
            "sock2": {"listen-stream": "$SNAP_COMMON/sock2", "socket-mode": 0o640},
        }
        self.config_data["apps"] = {"app": {"command": "app.sh", "sockets": sockets}}
        y = self.generate_meta_yaml()
        self.assertThat(y["apps"]["app"]["sockets"], Equals(sockets))

    def test_version_script(self):
        self.config_data["version-script"] = "echo 10.1-devel"

        y = self.generate_meta_yaml()

        self.assertThat(y["version"], Equals("10.1-devel"))

    def test_version_script_exits_bad(self):
        self.config_data["version-script"] = "exit 1"

        with testtools.ExpectedException(meta_errors.CommandError):
            self.generate_meta_yaml()

    def test_version_script_with_no_output(self):
        self.config_data["version-script"] = "echo"

        with testtools.ExpectedException(meta_errors.CommandError):
            self.generate_meta_yaml()

    def test_create_meta_with_app(self):
        os.mkdir(self.prime_dir)
        _create_file(os.path.join(self.prime_dir, "app.sh"))
        self.config_data["apps"] = {
            "app1": {"command": "app.sh"},
            "app2": {"command": "app.sh", "plugs": ["network"]},
            "app3": {"command": "app.sh", "plugs": ["network-server"]},
            "app4": {
                "command": "app.sh",
                "plugs": ["network-server"],
                "environment": {"XDG_SOMETHING": "$SNAP_USER_DATA", "LANG": "C"},
            },
            "app5": {"command": "app.sh", "common-id": "test-common-id"},
        }
        self.config_data["plugs"] = {"network-server": {"interface": "network-bind"}}

        y = self.generate_meta_yaml()

        for app in ["app1", "app2", "app3"]:
            app_wrapper_path = os.path.join(
                self.prime_dir, "command-{}.wrapper".format(app)
            )
            self.assertTrue(
                os.path.exists(app_wrapper_path),
                "the wrapper for {!r} was not setup correctly".format(app),
            )

        expected = {
            "architectures": ["amd64"],
            "apps": {
                "app1": {"command": "command-app1.wrapper"},
                "app2": {"command": "command-app2.wrapper", "plugs": ["network"]},
                "app3": {
                    "command": "command-app3.wrapper",
                    "plugs": ["network-server"],
                },
                "app4": {
                    "command": "command-app4.wrapper",
                    "plugs": ["network-server"],
                    "environment": {"XDG_SOMETHING": "$SNAP_USER_DATA", "LANG": "C"},
                },
                "app5": {
                    "command": "command-app5.wrapper",
                    "common-id": "test-common-id",
                },
            },
            "description": "my description",
            "summary": "my summary",
            "name": "my-package",
            "version": "1.0",
            "confinement": "devmode",
            "grade": "stable",
            "environment": {"GLOBAL": "y"},
            "plugs": {"network-server": {"interface": "network-bind"}},
        }

        self.assertThat(y, Equals(expected))

    def test_create_meta_with_app_desktop_key(self):
        os.mkdir(self.prime_dir)
        _create_file(os.path.join(self.prime_dir, "app.sh"))
        _create_file(
            os.path.join(self.prime_dir, "app1.desktop"),
            content="[Desktop Entry]\nExec=app1.exe\nIcon=app1.png",
        )
        icon_dir = os.path.join(self.prime_dir, "usr", "share")
        os.makedirs(icon_dir)
        _create_file(os.path.join(icon_dir, "app2.png"))
        _create_file(
            os.path.join(self.prime_dir, "app2.desktop"),
            content="[Desktop Entry]\nExec=app2.exe\nIcon=/usr/share/app2.png",
        )
        _create_file(
            os.path.join(self.prime_dir, "app3.desktop"),
            content="[Desktop Entry]\nExec=app3.exe\nIcon=app3.png",
        )
        self.config_data["apps"] = {
            "app1": {"command": "app.sh", "desktop": "app1.desktop"},
            "app2": {"command": "app.sh", "desktop": "app2.desktop"},
            "my-package": {"command": "app.sh", "desktop": "app3.desktop"},
        }

        self.generate_meta_yaml()

        desktop_file = os.path.join(self.meta_dir, "gui", "app1.desktop")
        self.assertThat(desktop_file, FileExists())
        contents = configparser.ConfigParser(interpolation=None)
        contents.read(desktop_file)
        section = "Desktop Entry"
        self.assertTrue(section in contents)
        self.assertThat(contents[section].get("Exec"), Equals("my-package.app1 %U"))
        self.assertThat(contents[section].get("Icon"), Equals("app1.png"))

        desktop_file = os.path.join(self.meta_dir, "gui", "app2.desktop")
        self.assertThat(desktop_file, FileExists())
        contents = configparser.ConfigParser(interpolation=None)
        contents.read(desktop_file)
        section = "Desktop Entry"
        self.assertTrue(section in contents)
        self.assertThat(contents[section].get("Exec"), Equals("my-package.app2 %U"))
        self.assertThat(
            contents[section].get("Icon"), Equals("${SNAP}/usr/share/app2.png")
        )

        desktop_file = os.path.join(self.meta_dir, "gui", "my-package.desktop")
        self.assertThat(desktop_file, FileExists())
        contents = configparser.ConfigParser(interpolation=None)
        contents.read(desktop_file)
        section = "Desktop Entry"
        self.assertTrue(section in contents)
        self.assertThat(contents[section].get("Exec"), Equals("my-package %U"))

        snap_yaml = os.path.join("prime", "meta", "snap.yaml")
        self.assertThat(snap_yaml, Not(FileContains("desktop: app1.desktop")))
        self.assertThat(snap_yaml, Not(FileContains("desktop: app2.desktop")))
        self.assertThat(snap_yaml, Not(FileContains("desktop: app3.desktop")))
        self.assertThat(snap_yaml, Not(FileContains("desktop: my-package.desktop")))

    def test_create_meta_with_hook(self):
        hooksdir = os.path.join(self.snap_dir, "hooks")
        os.makedirs(hooksdir)
        _create_file(os.path.join(hooksdir, "foo"), executable=True)
        _create_file(os.path.join(hooksdir, "bar"), executable=True)
        self.config_data["hooks"] = {"foo": {"plugs": ["plug"]}, "bar": {}}

        y = self.generate_meta_yaml()

        self.assertThat(
            y, Contains("hooks"), "Expected generated YAML to contain 'hooks'"
        )

        for hook in ("foo", "bar"):
            generated_hook_path = os.path.join(self.prime_dir, "meta", "hooks", hook)
            self.assertThat(
                generated_hook_path,
                FileExists(),
                "The {!r} hook was not setup correctly".format(hook),
            )

            self.assertThat(
                y["hooks"],
                Contains(hook),
                "Expected generated hooks to contain {!r}".format(hook),
            )

        self.assertThat(
            y["hooks"]["foo"],
            Contains("plugs"),
            "Expected generated 'foo' hook to contain 'plugs'",
        )
        self.assertThat(y["hooks"]["foo"]["plugs"], HasLength(1))
        self.assertThat(y["hooks"]["foo"]["plugs"][0], Equals("plug"))
        self.assertThat(
            y["hooks"]["bar"],
            Not(Contains("plugs")),
            "Expected generated 'bar' hook to not contain 'plugs'",
        )


class StopModeTestCase(CreateBaseTestCase):

    stop_modes = [
        "sigterm",
        "sigterm-all",
        "sighup",
        "sighup-all",
        "sigusr1",
        "sigusr1-all",
        "sigusr2",
        "sigusr2-all",
    ]

    scenarios = [(mode, dict(mode=mode)) for mode in stop_modes]

    def test_valid(self):
        self.config_data["apps"] = {
            "app1": {"command": "sh", "daemon": "simple", "stop-mode": self.mode}
        }

        y = self.generate_meta_yaml()

        self.assertThat(y["apps"]["app1"]["stop-mode"], Equals(self.mode))


class RefreshModeTestCase(CreateBaseTestCase):

    refresh_modes = ["endure", "restart"]
    scenarios = [(mode, dict(mode=mode)) for mode in refresh_modes]

    def test_valid(self):
        self.config_data["apps"] = {
            "app1": {"command": "sh", "daemon": "simple", "refresh-mode": self.mode}
        }

        y = self.generate_meta_yaml()

        self.assertThat(y["apps"]["app1"]["refresh-mode"], Equals(self.mode))


class PassthroughBaseTestCase(CreateBaseTestCase):
    def setUp(self):
        super().setUp()

        self.config_data = {
            "name": "my-package",
            "version": "1.0",
            "grade": "stable",
            "description": "my description",
            "summary": "my summary",
            "parts": {"test-part": {"plugin": "nil"}},
        }


class PassthroughErrorTestCase(PassthroughBaseTestCase):
    def test_ambiguous_key_fails(self):
        self.config_data["confinement"] = "devmode"
        self.config_data["passthrough"] = {"confinement": "next-generation"}
        raised = self.assertRaises(
            meta_errors.AmbiguousPassthroughKeyError, self.generate_meta_yaml
        )
        self.assertThat(raised.keys, Equals("'confinement'"))

    def test_app_ambiguous_key_fails(self):
        self.config_data["apps"] = {
            "foo": {
                "command": "echo",
                "daemon": "simple",
                "passthrough": {"daemon": "complex"},
            }
        }
        raised = self.assertRaises(
            meta_errors.AmbiguousPassthroughKeyError, self.generate_meta_yaml
        )
        self.assertThat(raised.keys, Equals("'daemon'"))

    def test_hook_ambiguous_key_fails(self):
        self.config_data["hooks"] = {
            "foo": {"plugs": ["network"], "passthrough": {"plugs": ["network"]}}
        }
        raised = self.assertRaises(
            meta_errors.AmbiguousPassthroughKeyError, self.generate_meta_yaml
        )
        self.assertThat(raised.keys, Equals("'plugs'"))

    def test_warn_once_only(self):
        fake_logger = fixtures.FakeLogger(level=logging.INFO)
        self.useFixture(fake_logger)

        self.config_data["confinement"] = "devmode"
        self.config_data["passthrough"] = {"foo": "bar", "spam": "eggs"}
        self.config_data["apps"] = {
            "foo": {"command": "echo", "passthrough": {"foo": "bar", "spam": "eggs"}}
        }
        self.config_data["hooks"] = {
            "foo": {"plugs": ["network"], "passthrough": {"foo": "bar", "spam": "eggs"}}
        }
        self.generate_meta_yaml()
        self.assertThat(
            fake_logger.output,
            Equals(
                "The 'passthrough' property is being used to propagate "
                "experimental properties to snap.yaml that have not been "
                "validated.\n"
            ),
        )


class PassthroughPropagateTestCase(PassthroughBaseTestCase):

    scenarios = [
        (
            "new",
            dict(
                snippet={"passthrough": {"spam": "eggs"}},
                section=None,
                key="spam",
                value="eggs",
            ),
        ),
        (
            "different type",
            dict(
                # This is normally an array of strings
                snippet={"passthrough": {"architectures": "all"}},
                section=None,
                key="architectures",
                value="all",
            ),
        ),
        (
            "with default",
            dict(
                snippet={"passthrough": {"confinement": "next-generation"}},
                section=None,
                key="confinement",
                value="next-generation",
            ),
        ),
        (
            "app, new",
            dict(
                snippet={
                    "apps": {
                        "foo": {"command": "echo", "passthrough": {"spam": "eggs"}}
                    }
                },
                section="apps",
                name="foo",
                key="spam",
                value="eggs",
            ),
        ),
        (
            "app, different type",
            dict(
                snippet={
                    "apps": {
                        "foo": {
                            "command": "echo",
                            # This is normally an array of strings
                            "passthrough": {"aliases": "foo"},
                        }
                    }
                },
                section="apps",
                name="foo",
                key="aliases",
                value="foo",
            ),
        ),
        # Note: There are currently no app properties with defaults
        (
            "hook, new",
            dict(
                snippet={
                    "hooks": {
                        "foo": {"plugs": ["network"], "passthrough": {"spam": "eggs"}}
                    }
                },
                section="hooks",
                name="foo",
                key="spam",
                value="eggs",
            ),
        ),
        (
            "hook, different type",
            dict(
                snippet={
                    "hooks": {
                        "foo": {
                            # This is normally an array of strings
                            "passthrough": {"plugs": "network"}
                        }
                    }
                },
                section="hooks",
                name="foo",
                key="plugs",
                value="network",
            ),
        ),
        # Note: There are currently no hook properties with defaults
    ]

    def test_propagate(self):
        fake_logger = fixtures.FakeLogger(level=logging.INFO)
        self.useFixture(fake_logger)

        self.config_data.update(self.snippet)
        y = self.generate_meta_yaml()
        if self.section:
            y = y[self.section][self.name]
        self.assertThat(
            y,
            Contains(self.key),
            "Expected {!r} property to be propagated to snap.yaml".format(self.key),
        )
        self.assertThat(y[self.key], Equals(self.value))
        self.assertThat(
            fake_logger.output,
            Contains(
                "The 'passthrough' property is being used to propagate "
                "experimental properties to snap.yaml that have not been "
                "validated.\n"
            ),
        )


class CreateMetadataFromSourceBaseTestCase(CreateBaseTestCase):
    def setUp(self):
        super().setUp()
        self.config_data = {
            "name": "test-name",
            "version": "test-version",
            "summary": "test-summary",
            "description": "test-description",
            "adopt-info": "test-part",
            "parts": {
                "test-part": {"plugin": "nil", "parse-info": ["test-metadata-file"]}
            },
            "apps": {"test-app": {"command": "echo"}},
        }
        # Create metadata file
        open("test-metadata-file", "w").close()


class CreateMetadataFromSourceTestCase(CreateMetadataFromSourceBaseTestCase):
    def test_create_metadata_with_missing_parse_info(self):
        del self.config_data["summary"]
        del self.config_data["parts"]["test-part"]["parse-info"]
        raised = self.assertRaises(
            meta_errors.AdoptedPartNotParsingInfo, self.generate_meta_yaml, build=True
        )
        self.assertThat(raised.part, Equals("test-part"))

    def test_create_metadata_with_wrong_adopt_info(self):
        del self.config_data["summary"]
        self.config_data["adopt-info"] = "wrong-part"
        raised = self.assertRaises(
            meta_errors.AdoptedPartMissingError, self.generate_meta_yaml
        )
        self.assertThat(raised.part, Equals("wrong-part"))

    def test_metadata_doesnt_overwrite_specified(self):
        fake_logger = fixtures.FakeLogger(level=logging.WARNING)
        self.useFixture(fake_logger)

        def _fake_extractor(file_path):
            return extractors.ExtractedMetadata(
                summary="extracted summary", description="extracted description"
            )

        self.useFixture(fixture_setup.FakeMetadataExtractor("fake", _fake_extractor))

        y = self.generate_meta_yaml(build=True)

        # Since both summary and description were specified, neither should be
        # overwritten
        self.assertThat(y["summary"], Equals(self.config_data["summary"]))
        self.assertThat(y["description"], Equals(self.config_data["description"]))

        # Verify that we warn that the YAML took precedence over the extracted
        # metadata for summary and description
        self.assertThat(
            fake_logger.output,
            Contains(
                "The 'description' and 'summary' properties are specified in "
                "adopted info as well as the YAML: taking the properties from the "
                "YAML"
            ),
        )

    def test_metadata_with_unexisting_icon(self):
        def _fake_extractor(file_path):
            return extractors.ExtractedMetadata(
                icon="test/extracted/unexistent/icon/path"
            )

        self.useFixture(fixture_setup.FakeMetadataExtractor("fake", _fake_extractor))

        # The meta generation should just ignore the dead path, and not fail.
        self.generate_meta_yaml(build=True)

    def test_metadata_satisfies_required_property(self):
        del self.config_data["summary"]

        def _fake_extractor(file_path):
            return extractors.ExtractedMetadata(
                summary="extracted summary", description="extracted description"
            )

        self.useFixture(fixture_setup.FakeMetadataExtractor("fake", _fake_extractor))

        y = self.generate_meta_yaml(build=True)

        # Summary should come from the extracted metadata, while description
        # should not.
        self.assertThat(y["summary"], Equals("extracted summary"))
        self.assertThat(y["description"], Equals(self.config_data["description"]))

    def test_metadata_not_all_properties_satisfied(self):
        del self.config_data["summary"]
        del self.config_data["description"]

        def _fake_extractor(file_path):
            return extractors.ExtractedMetadata(description="extracted description")

        self.useFixture(fixture_setup.FakeMetadataExtractor("fake", _fake_extractor))

        # Assert that description has been satisfied by extracted metadata, but
        # summary has not.
        raised = self.assertRaises(
            meta_errors.MissingSnapcraftYamlKeysError,
            self.generate_meta_yaml,
            build=True,
        )
        self.assertThat(raised.keys, Equals("'summary'"))


class MetadataFromSourceWithIconFileTestCase(CreateMetadataFromSourceBaseTestCase):

    scenarios = testscenarios.multiply_scenarios(
        (
            ("setup/gui", dict(directory=os.path.join("setup", "gui"))),
            ("snap/gui", dict(directory=os.path.join("snap", "gui"))),
        ),
        (
            ("icon.png", dict(file_name="icon.png")),
            ("icon.svg", dict(file_name="icon.svg")),
        ),
    )

    def test_metadata_doesnt_overwrite_icon_file(self):
        os.makedirs(self.directory)
        icon_content = "setup icon"
        _create_file(os.path.join(self.directory, self.file_name), content=icon_content)

        def _fake_extractor(file_path):
            return extractors.ExtractedMetadata(
                icon="test/extracted/unexistent/icon/path"
            )

        self.useFixture(fixture_setup.FakeMetadataExtractor("fake", _fake_extractor))

        self.generate_meta_yaml(build=True)

        expected_icon = os.path.join(self.meta_dir, "gui", self.file_name)
        self.assertThat(expected_icon, FileContains(icon_content))


class MetadataFromSourceWithDesktopFileTestCase(CreateMetadataFromSourceBaseTestCase):

    scenarios = (
        ("setup/gui", dict(directory=os.path.join("setup", "gui"))),
        ("snap/gui", dict(directory=os.path.join("snap", "gui"))),
    )

    def test_metadata_doesnt_overwrite_desktop_file(self):
        os.makedirs(self.directory)
        desktop_content = "setup desktop"
        _create_file(
            os.path.join(self.directory, "test-app.desktop"), content=desktop_content
        )

        def _fake_extractor(file_path):
            return extractors.ExtractedMetadata(
                desktop_file_paths=[
                    "usr/share/applications/com.example.test/app.desktop"
                ]
            )

        self.useFixture(fixture_setup.FakeMetadataExtractor("fake", _fake_extractor))

        self.generate_meta_yaml(build=True)

        expected_desktop = os.path.join(self.meta_dir, "gui", "test-app.desktop")
        self.assertThat(expected_desktop, FileContains(desktop_content))


class ScriptletsMetadataTestCase(CreateMetadataFromSourceBaseTestCase):

    scenarios = [
        (
            "set-version",
            {
                "keyword": "version",
                "original": "original-version",
                "value": "test-version",
                "setter": "set-version",
            },
        ),
        (
            "set-grade",
            {
                "keyword": "grade",
                "original": "stable",
                "value": "devel",
                "setter": "set-grade",
            },
        ),
    ]

    def test_scriptlets_satisfy_required_property(self):
        with contextlib.suppress(KeyError):
            del self.config_data[self.keyword]

        del self.config_data["parts"]["test-part"]["parse-info"]
        self.config_data["parts"]["test-part"][
            "override-prime"
        ] = "snapcraftctl {} {}".format(self.setter, self.value)

        generated = self.generate_meta_yaml(build=True)

        self.assertThat(generated[self.keyword], Equals(self.value))

    def test_scriptlets_no_overwrite_existing_property(self):
        self.config_data[self.keyword] = self.original
        fake_logger = fixtures.FakeLogger(level=logging.WARNING)
        self.useFixture(fake_logger)

        del self.config_data["parts"]["test-part"]["parse-info"]
        self.config_data["parts"]["test-part"][
            "override-prime"
        ] = "snapcraftctl {} {}".format(self.setter, self.value)

        generated = self.generate_meta_yaml(build=True)

        self.assertThat(generated[self.keyword], Equals(self.original))

        # Since the specified version took precedence over the scriptlet-set
        # version, verify that we warned
        self.assertThat(
            fake_logger.output,
            Contains(
                "The {!r} property is specified in adopted info as well as "
                "the YAML: taking the property from the YAML".format(self.keyword)
            ),
        )

    def test_scriptlets_overwrite_extracted_metadata(self):
        with contextlib.suppress(KeyError):
            del self.config_data[self.keyword]

        self.config_data["parts"]["test-part"][
            "override-build"
        ] = "snapcraftctl build && snapcraftctl {} {}".format(self.setter, self.value)

        def _fake_extractor(file_path):
            return extractors.ExtractedMetadata(**{self.keyword: "extracted-value"})

        self.useFixture(fixture_setup.FakeMetadataExtractor("fake", _fake_extractor))

        generated = self.generate_meta_yaml(build=True)

        self.assertThat(generated[self.keyword], Equals(self.value))

    def test_scriptlets_overwrite_extracted_metadata_regardless_of_order(self):
        with contextlib.suppress(KeyError):
            del self.config_data[self.keyword]

        self.config_data["parts"]["test-part"][
            "override-pull"
        ] = "snapcraftctl {} {} && snapcraftctl pull".format(self.setter, self.value)

        def _fake_extractor(file_path):
            return extractors.ExtractedMetadata(**{self.keyword: "extracted-value"})

        self.useFixture(fixture_setup.FakeMetadataExtractor("fake", _fake_extractor))

        generated = self.generate_meta_yaml(build=True)

        self.assertThat(generated[self.keyword], Equals(self.value))


class InvalidMetadataTestCase(CreateMetadataFromSourceBaseTestCase):

    scenarios = [
        (
            "version",
            {"keyword": "version", "setter": "set-version", "value": ".invalid-"},
        ),
        ("grade", {"keyword": "grade", "setter": "set-grade", "value": "invalid"}),
    ]

    def test_invalid_scriptlet_metadata(self):
        with contextlib.suppress(KeyError):
            del self.config_data[self.keyword]

        del self.config_data["parts"]["test-part"]["parse-info"]

        self.config_data["parts"]["test-part"][
            "override-prime"
        ] = "snapcraftctl {} {}".format(self.setter, self.value)

        raised = self.assertRaises(
            project_loader.errors.YamlValidationError,
            self.generate_meta_yaml,
            build=True,
        )
        self.assertThat(
            str(raised),
            Contains(
                "Issues while validating properties: The {!r} property does not "
                "match the required schema".format(self.keyword)
            ),
        )

    def test_invalid_extracted_metadata(self):
        with contextlib.suppress(KeyError):
            del self.config_data[self.keyword]

        def _fake_extractor(file_path):
            return extractors.ExtractedMetadata(**{self.keyword: self.value})

        self.useFixture(fixture_setup.FakeMetadataExtractor("fake", _fake_extractor))

        raised = self.assertRaises(
            project_loader.errors.YamlValidationError,
            self.generate_meta_yaml,
            build=True,
        )
        self.assertThat(
            str(raised),
            Contains(
                "Issues while validating properties: The {!r} property does not "
                "match the required schema".format(self.keyword)
            ),
        )


class WriteSnapDirectoryTestCase(CreateBaseTestCase):
    def test_write_snap_directory(self):
        # Setup a snap directory containing a few things.
        _create_file(os.path.join(self.snap_dir, "snapcraft.yaml"))
        _create_file(os.path.join(self.snap_dir, "hooks", "test-hook"), executable=True)

        # Now write the snap directory, and verify everything was migrated, as
        # well as the hook making it into meta/.
        self.generate_meta_yaml()
        prime_snap_dir = os.path.join(self.prime_dir, "snap")

        self.assertThat(
            os.path.join(prime_snap_dir, "hooks", "test-hook"), FileExists()
        )
        self.assertThat(os.path.join(self.hooks_dir, "test-hook"), FileExists())

        # The hook should be empty, because the one in snap/hooks is empty, and
        # no wrapper is generated (i.e. that hook is copied to both locations).
        self.assertThat(os.path.join(self.hooks_dir, "test-hook"), FileContains(""))

    def test_nothing_to_write(self):
        # Setup a snap directory containing just a snapcraft.yaml, nothing else
        _create_file(os.path.join(self.snap_dir, "snapcraft.yaml"))

        # Now generate the metadata, and verify that no snap directory was
        # created
        self.generate_meta_yaml()
        self.assertThat(
            os.path.join(self.prime_dir, "snap"),
            Not(DirExists()),
            "Expected snap directory to NOT be created",
        )

    def test_snap_hooks_overwrite_part_hooks(self):
        # Setup a prime/snap directory containing a hook.
        part_hook = os.path.join(self.prime_dir, "snap", "hooks", "test-hook")
        _create_file(part_hook, content="from part", executable=True)

        # Setup a snap directory containing the same hook
        snap_hook = os.path.join(self.snap_dir, "hooks", "test-hook")
        _create_file(snap_hook, content="from snap", executable=True)

        # Now write the snap directory, and verify that the snap hook overwrote
        # the part hook in both prime/snap/hooks and prime/meta/hooks.
        self.generate_meta_yaml()
        prime_snap_dir = os.path.join(self.prime_dir, "snap")
        self.assertThat(
            os.path.join(prime_snap_dir, "hooks", "test-hook"), FileExists()
        )
        self.assertThat(os.path.join(self.hooks_dir, "test-hook"), FileExists())

        # Both hooks in snap/hooks and meta/hooks should contain 'from snap' as
        # that one should have overwritten the other (and its wrapper).
        self.assertThat(
            os.path.join(self.prime_dir, "snap", "hooks", "test-hook"),
            FileContains("from snap"),
        )
        self.assertThat(
            os.path.join(self.prime_dir, "meta", "hooks", "test-hook"),
            FileContains("from snap"),
        )

    def test_snap_hooks_not_executable_raises(self):
        # Setup a snap directory containing a few things.
        _create_file(os.path.join(self.snap_dir, "snapcraft.yaml"))
        _create_file(os.path.join(self.snap_dir, "hooks", "test-hook"))

        # Now write the snap directory. This process should fail as the hook
        # isn't executable.
        with testtools.ExpectedException(
            meta_errors.CommandError, "hook 'test-hook' is not executable"
        ):
            self.generate_meta_yaml()


class GenerateHookWrappersTestCase(CreateBaseTestCase):
    def test_generate_hook_wrappers(self):
        # Set up the prime directory to contain a few hooks in snap/hooks
        snap_hooks_dir = os.path.join(self.prime_dir, "snap", "hooks")
        hook1_path = os.path.join(snap_hooks_dir, "test-hook1")
        hook2_path = os.path.join(snap_hooks_dir, "test-hook2")

        for path in (hook1_path, hook2_path):
            _create_file(path, executable=True)

        # Now generate hook wrappers, and verify that they're correct
        self.generate_meta_yaml()
        for hook in ("test-hook1", "test-hook2"):
            hook_path = os.path.join(self.hooks_dir, hook)
            self.assertThat(hook_path, FileExists())
            self.assertThat(hook_path, unit.IsExecutable())

            # The hook in meta/hooks should exec the one in snap/hooks, as it's
            # a wrapper generated by snapcraft.
            self.assertThat(
                hook_path,
                FileContains(
                    matcher=Contains('exec "$SNAP/snap/hooks/{}"'.format(hook))
                ),
            )

    def test_generate_hook_wrappers_not_executable_raises(self):
        # Set up the prime directory to contain a hook in snap/hooks that is
        # not executable.
        snap_hooks_dir = os.path.join(self.prime_dir, "snap", "hooks")
        _create_file(os.path.join(snap_hooks_dir, "test-hook"))

        # Now attempt to generate hook wrappers. This should fail, as the hook
        # itself is not executable.
        with testtools.ExpectedException(
            meta_errors.CommandError, "hook 'test-hook' is not executable"
        ):
            self.generate_meta_yaml()


class CreateWithConfinementTestCase(CreateBaseTestCase):

    scenarios = [
        (confinement, dict(confinement=confinement))
        for confinement in ["", "strict", "devmode", "classic"]
    ]

    def test_create_meta_with_confinement(self):
        fake_logger = fixtures.FakeLogger(level=logging.INFO)
        self.useFixture(fake_logger)

        if self.confinement:
            self.config_data["confinement"] = self.confinement
        else:
            del self.config_data["confinement"]

        y = self.generate_meta_yaml()
        self.assertTrue(
            "confinement" in y, 'Expected "confinement" property to be in snap.yaml'
        )

        if self.confinement:
            self.assertThat(y["confinement"], Equals(self.confinement))
        else:
            # Ensure confinement defaults to strict if not specified. Also
            # verify that a warning is printed
            self.assertThat(y["confinement"], Equals("strict"))
            self.assertThat(
                fake_logger.output,
                Contains(
                    "'confinement' property not specified: defaulting to 'strict'"
                ),
            )


class EnsureFilePathsTestCase(CreateBaseTestCase):

    scenarios = [
        (
            "desktop",
            dict(
                filepath="usr/share/desktop/desktop.desktop",
                content="[Desktop Entry]\nExec=app2.exe\nIcon=/usr/share/app2.png",
                key="desktop",
            ),
        ),
        (
            "completer",
            dict(
                filepath="usr/share/completions/complete.sh",
                content="#/bin/bash\n",
                key="completer",
            ),
        ),
    ]

    def test_file_path_entry(self):
        self.config_data["apps"] = {
            "app": {"command": 'echo "hello"', self.key: self.filepath}
        }
        _create_file(os.path.join("prime", self.filepath), content=self.content)

        # If the path exists this should not fail
        self.generate_meta_yaml()


class EnsureFilePathsTestCaseFails(CreateBaseTestCase):

    scenarios = [
        ("desktop", dict(filepath="usr/share/desktop/desktop.desktop", key="desktop")),
        (
            "completer",
            dict(filepath="usr/share/completions/complete.sh", key="completer"),
        ),
    ]

    def test_file_path_entry(self):
        self.config_data["apps"] = {
            "app": {"command": 'echo "hello"', self.key: self.filepath}
        }

        self.assertRaises(errors.SnapcraftPathEntryError, self.generate_meta_yaml)


class CreateWithGradeTestCase(CreateBaseTestCase):

    scenarios = [(grade, dict(grade=grade)) for grade in ["", "stable", "devel"]]

    def test_create_meta_with_grade(self):
        fake_logger = fixtures.FakeLogger(level=logging.INFO)
        self.useFixture(fake_logger)

        if self.grade:
            self.config_data["grade"] = self.grade

        y = self.generate_meta_yaml()
        self.assertTrue("grade" in y, 'Expected "grade" property to be in snap.yaml')

        if self.grade:
            self.assertThat(y["grade"], Equals(self.grade))
        else:
            # Ensure that grade always defaults to stable, even if not
            # specified. Also verify that a warning is printed
            self.assertThat(y["grade"], Equals("stable"))
            self.assertThat(
                fake_logger.output,
                Contains("'grade' property not specified: defaulting to 'stable'"),
            )


# TODO this needs more tests.
class WrapExeTestCase(unit.TestCase):
    def setUp(self):
        super().setUp()

        snapcraft_yaml_file_path = "snapcraft.yaml"
        self.snapcraft_yaml = {
            "name": "test-snap",
            "version": "test-version",
            "summary": "test summary",
            "description": "test description",
            "confinement": "devmode",
            "apps": {"app": {"command": "test-command"}},
            "parts": {"part1": {"plugin": "nil"}},
        }
        with open(snapcraft_yaml_file_path, "w") as snapcraft_file:
<<<<<<< HEAD
            yaml_utils.dump(snapcraft_yaml, stream=snapcraft_file)
=======
            yaml.dump(self.snapcraft_yaml, stream=snapcraft_file)
>>>>>>> 434658f6
        project = Project(snapcraft_yaml_file_path=snapcraft_yaml_file_path)
        config = project_loader.load_config(project)
        # TODO move to use outer interface
        self.packager = _snap_packaging._SnapPackaging(config)
        self.packager._is_host_compatible_with_base = True

    @patch("snapcraft.internal.common.assemble_env")
    def test_wrap_exe_must_write_wrapper(self, mock_assemble_env):
        mock_assemble_env.return_value = "PATH={0}/part1/install/usr/bin:{0}/part1/install/bin".format(
            self.parts_dir
        )

        relative_exe_path = "test_relexepath"
        _create_file(os.path.join(self.prime_dir, relative_exe_path))

        # Check that the wrapper is created even if there is already a file
        # with the same name.
        _create_file(os.path.join(self.prime_dir, "test_relexepath.wrapper"))

        relative_wrapper_path = self.packager._wrap_exe(relative_exe_path)
        wrapper_path = os.path.join(self.prime_dir, relative_wrapper_path)

        expected = (
            "#!/bin/sh\n"
            "PATH=$SNAP/usr/bin:$SNAP/bin\n"
            "export LD_LIBRARY_PATH=$SNAP_LIBRARY_PATH:"
            "$LD_LIBRARY_PATH\n"
            'exec "$SNAP/test_relexepath" "$@"\n'
        )

        self.assertThat(wrapper_path, FileContains(expected))

    @patch("snapcraft.internal.common.assemble_env")
    def test_empty_wrapper_if_not_on_compatible_host_for_target_base(
        self, mock_assemble_env
    ):
        self.packager._is_host_compatible_with_base = False
        mock_assemble_env.return_value = "PATH={0}/part1/install/usr/bin:{0}/part1/install/bin".format(
            self.parts_dir
        )

        relative_exe_path = "test_relexepath"
        _create_file(os.path.join(self.prime_dir, relative_exe_path))

        # Check that the wrapper is created even if there is already a file
        # with the same name.
        _create_file(os.path.join(self.prime_dir, "test_relexepath.wrapper"))

        relative_wrapper_path = self.packager._wrap_exe(relative_exe_path)
        wrapper_path = os.path.join(self.prime_dir, relative_wrapper_path)

        expected = "#!/bin/sh\n" 'exec "$SNAP/test_relexepath" "$@"\n'

        self.assertThat(wrapper_path, FileContains(expected))

    @patch("snapcraft.internal.common.assemble_env")
    def test_wrap_exe_writes_wrapper_with_basename(self, mock_assemble_env):
        mock_assemble_env.return_value = "PATH={0}/part1/install/usr/bin:{0}/part1/install/bin".format(
            self.parts_dir
        )

        relative_exe_path = "test_relexepath"
        _create_file(os.path.join(self.prime_dir, relative_exe_path))

        relative_wrapper_path = self.packager._wrap_exe(
            relative_exe_path, basename="new-name"
        )
        wrapper_path = os.path.join(self.prime_dir, relative_wrapper_path)

        self.assertThat(relative_wrapper_path, Equals("new-name.wrapper"))

        expected = (
            "#!/bin/sh\n"
            "PATH=$SNAP/usr/bin:$SNAP/bin\n"
            "export LD_LIBRARY_PATH=$SNAP_LIBRARY_PATH:"
            "$LD_LIBRARY_PATH\n"
            'exec "$SNAP/test_relexepath" "$@"\n'
        )
        self.assertThat(wrapper_path, FileContains(expected))

    def test_snap_shebangs_extracted(self):
        """Shebangs pointing to the snap's install dir get extracted.

        If the exe has a shebang that points to the snap's install dir,
        the wrapper script will execute it directly rather than relying
        on the shebang.

        The shebang needs to be an absolute path, and we don't know
        in which directory the snap will be installed. Executing
        it in the wrapper script allows us to use the $SNAP environment
        variable.
        """
        relative_exe_path = "test_relexepath"
        shebang_path = os.path.join(self.parts_dir, "testsnap", "install", "snap_exe")
        exe_contents = "#!{}\n".format(shebang_path)
        _create_file(
            os.path.join(self.prime_dir, relative_exe_path), content=exe_contents
        )

        relative_wrapper_path = self.packager._wrap_exe(relative_exe_path)
        wrapper_path = os.path.join(self.prime_dir, relative_wrapper_path)

        expected = "#!/bin/sh\n" 'exec "$SNAP/snap_exe" "$SNAP/test_relexepath" "$@"\n'
        self.assertThat(wrapper_path, FileContains(expected))

        # The shebang wasn't changed, since we don't know what the
        # path will be on the installed system.
        self.assertThat(
            os.path.join(self.prime_dir, relative_exe_path), FileContains(exe_contents)
        )

    def test_non_snap_shebangs_ignored(self):
        """Shebangs not pointing to the snap's install dir are ignored.

        If the shebang points to a system executable, there's no need to
        interfere.
        """
        relative_exe_path = "test_relexepath"
        exe_contents = "#!/bin/bash\necho hello\n"
        _create_file(
            os.path.join(self.prime_dir, relative_exe_path), content=exe_contents
        )

        relative_wrapper_path = self.packager._wrap_exe(relative_exe_path)
        wrapper_path = os.path.join(self.prime_dir, relative_wrapper_path)

        expected = "#!/bin/sh\n" 'exec "$SNAP/test_relexepath" "$@"\n'
        self.assertThat(wrapper_path, FileContains(expected))

        self.assertThat(
            os.path.join(self.prime_dir, relative_exe_path), FileContains(exe_contents)
        )

    def test_non_shebang_binaries_ignored(self):
        """Native binaries are ignored.

        If the executable is a native binary, and thus not have a
        shebang, it's ignored.
        """
        relative_exe_path = "test_relexepath"
        # Choose a content which can't be decoded with utf-8, to make
        # sure no decoding errors happen.
        exe_contents = b"\xf0\xf1"
        path = os.path.join(self.prime_dir, relative_exe_path)
        _create_file(path, content=exe_contents)

        relative_wrapper_path = self.packager._wrap_exe(relative_exe_path)
        wrapper_path = os.path.join(self.prime_dir, relative_wrapper_path)

        expected = "#!/bin/sh\n" 'exec "$SNAP/test_relexepath" "$@"\n'
        self.assertThat(wrapper_path, FileContains(expected))

        with open(path, "rb") as exe:
            self.assertThat(exe.read(), Equals(exe_contents))

    @patch("snapcraft.internal.common.run_output")
    def test_exe_is_in_path(self, run_mock):
        app_path = os.path.join(self.prime_dir, "bin", "app1")
        _create_file(app_path)

        relative_wrapper_path = self.packager._wrap_exe("app1")
        wrapper_path = os.path.join(self.prime_dir, relative_wrapper_path)

        expected = "#!/bin/sh\n" 'exec "app1" "$@"\n'
        self.assertThat(wrapper_path, FileContains(expected))

    @patch("snapcraft.internal.project_loader._config.Config.snap_env")
    def test_command_does_not_exist(self, mock_snap_env):
        mock_snap_env.return_value = [
            "PATH={}/non-standard-bin:$PATH".format(self.prime_dir)
        ]

        raised = self.assertRaises(
            errors.InvalidAppCommandError, self.packager.write_snap_yaml
        )
        self.assertThat(raised.command, Equals("test-command"))
        self.assertThat(raised.app, Equals("app"))

    @patch("snapcraft.internal.project_loader._config.Config.snap_env")
    def test_command_is_not_executable(self, mock_snap_env):
        mock_snap_env.return_value = [
            "PATH={}/non-standard-bin:$PATH".format(self.prime_dir)
        ]

        cmd_path = os.path.join(
            self.prime_dir,
            "non-standard-bin",
            self.snapcraft_yaml["apps"]["app"]["command"],
        )
        _create_file(cmd_path)

        raised = self.assertRaises(
            errors.InvalidAppCommandError, self.packager.write_snap_yaml
        )
        self.assertThat(raised.command, Equals("test-command"))
        self.assertThat(raised.app, Equals("app"))

    @patch("snapcraft.internal.project_loader._config.Config.snap_env")
    def test_command_found(self, mock_snap_env):
        mock_snap_env.return_value = [
            "PATH={}/non-standard-bin:$PATH".format(self.prime_dir)
        ]

        cmd_path = os.path.join(
            self.prime_dir,
            "non-standard-bin",
            self.snapcraft_yaml["apps"]["app"]["command"],
        )
        _create_file(cmd_path, executable=True)

        snap_yaml = self.packager.write_snap_yaml()

        self.assertThat(
            snap_yaml["apps"], Equals({"app": {"command": "command-app.wrapper"}})
        )


def _create_file(path, *, content="", executable=False):
    basepath = os.path.dirname(path)
    if basepath:
        os.makedirs(basepath, exist_ok=True)
    mode = "wb" if type(content) == bytes else "w"
    with open(path, mode) as f:
        f.write(content)
    if executable:
        os.chmod(path, 0o755)<|MERGE_RESOLUTION|>--- conflicted
+++ resolved
@@ -1232,11 +1232,7 @@
             "parts": {"part1": {"plugin": "nil"}},
         }
         with open(snapcraft_yaml_file_path, "w") as snapcraft_file:
-<<<<<<< HEAD
-            yaml_utils.dump(snapcraft_yaml, stream=snapcraft_file)
-=======
-            yaml.dump(self.snapcraft_yaml, stream=snapcraft_file)
->>>>>>> 434658f6
+            yaml_utils.dump(self.snapcraft_yaml, stream=snapcraft_file)
         project = Project(snapcraft_yaml_file_path=snapcraft_yaml_file_path)
         config = project_loader.load_config(project)
         # TODO move to use outer interface
