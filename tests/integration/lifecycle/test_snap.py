--- conflicted
+++ resolved
@@ -215,13 +215,8 @@
             subprocess.CalledProcessError, self.run_snapcraft, "stage", "bad-yaml"
         )
         self.assertIn(
-<<<<<<< HEAD
-            "Issues while validating snapcraft.yaml: found character that cannot "
-            "start any token on line 13 of snapcraft.yaml",
-=======
-            "Issues while validating snapcraft.yaml: found character '\\t' "
-            "that cannot start any token on line 13, column 1",
->>>>>>> 057f6664
+            "Issues while validating snapcraft.yaml: found character that cannot start "
+            "any token on line 13, column 1",
             str(error.output),
         )
 
